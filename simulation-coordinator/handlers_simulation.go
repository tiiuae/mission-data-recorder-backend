--- conflicted
+++ resolved
@@ -31,6 +31,7 @@
 	"github.com/hashicorp/go-multierror"
 	"github.com/julienschmidt/httprouter"
 	"github.com/tiiuae/fleet-management/simulation-coordinator/kube"
+	"github.com/tiiuae/fleet-management/simulation-coordinator/provisioning"
 	v1 "k8s.io/api/core/v1"
 	k8serrors "k8s.io/apimachinery/pkg/api/errors"
 	metav1 "k8s.io/apimachinery/pkg/apis/meta/v1"
@@ -255,8 +256,6 @@
 	}
 	log.Printf("Simulation started")
 
-<<<<<<< HEAD
-=======
 	if simType == kube.SimulationGlobal {
 		header := http.Header{}
 		header.Set("Authorization", "Bearer "+r.Header.Get("Authorization"))
@@ -268,7 +267,6 @@
 		}
 	}
 
->>>>>>> cd924c76
 	writeJSON(w, obj{"name": request.Name})
 	creationSucceeded = true
 }
@@ -277,8 +275,13 @@
 	c := r.Context()
 	params := httprouter.ParamsFromContext(c)
 	simulationName := params.ByName("simulationName")
-
-	err := client.RemoveSimulation(c, simulationName)
+	simType, err := client.GetSimulationType(c, simulationName)
+	if err != nil {
+		writeServerError(w, "failed to get simulation type", err)
+		return
+	}
+
+	err = client.RemoveSimulation(c, simulationName)
 	if errors.Is(err, kube.ErrSimulationDoesntExist) {
 		writeNotFound(w, "Simulation doesn't exist", nil)
 		return
@@ -286,8 +289,6 @@
 		writeServerError(w, "Could not delete simulation", err)
 		return
 	}
-<<<<<<< HEAD
-=======
 
 	if simType == kube.SimulationGlobal {
 		header := http.Header{}
@@ -299,7 +300,6 @@
 			return
 		}
 	}
->>>>>>> cd924c76
 }
 
 var viewerClients sync.Map // map[string]nil
@@ -447,8 +447,6 @@
 				return
 			}
 
-<<<<<<< HEAD
-=======
 			// Provision drone to IOT Core
 			header := http.Header{}
 			header.Set("Authorization", "Bearer "+r.Header.Get("Authorization"))
@@ -464,7 +462,6 @@
 			opts.FogBash = settings.FogBash
 			opts.PrivateKey = string(settings.PrivateKey) // key from device-management
 
->>>>>>> cd924c76
 			opts.MQTTBrokerAddress = mqttServerURL
 			opts.RTSPServerAddress = urlWithAuth(*videoServerURL.URL)
 			opts.MissionDataRecording.BackendURL = missionDataRecorederBackendCloudURL
